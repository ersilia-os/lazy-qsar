--- conflicted
+++ resolved
@@ -24,14 +24,6 @@
   "Topic :: Scientific/Engineering :: Artificial Intelligence",
 ]
 dependencies = [
-<<<<<<< HEAD
-  "requests==2.32.3",
-  "scikit-learn==1.6.0",
-  "optuna==4.3.0",
-  "xgboost==3.0.2",
-  "tunetables_light @ git+https://github.com/ersilia-os/TuneTablesLight.git@main",
-  "flaml==2.3.2",
-=======
     "requests==2.32.3",
     "rdkit==2023.9.5",
     "mordredcommunity==2.0.6",
@@ -48,7 +40,6 @@
     "psutil==7.0.0",
     "tunetables_light @ git+https://github.com/Abellegese/TuneTables.git@main",
     "flaml==2.3.5"
->>>>>>> d87defca
 ]
 
 [project.optional-dependencies]
